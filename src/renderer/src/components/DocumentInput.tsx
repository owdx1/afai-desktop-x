import { ChangeEvent, useState, useEffect } from 'react'
import { Input } from './ui/input'
import { useDocumentStore } from '../stores/documentStore'
import { CheckCircle, FileIcon, ScanIcon, ExternalLinkIcon, EyeIcon } from 'lucide-react'
import { Button } from './ui/button'
import { Card, CardContent } from './ui/card'
import {
  Dialog,
  DialogContent,
  DialogDescription,
  DialogHeader,
  DialogTitle,
  DialogFooter,
  DialogClose
} from './ui/dialog'

const DocumentInput = () => {
<<<<<<< HEAD

  const { file, setFile, error, setError } = useDocumentStore()
=======
  const { file, setFile, error, setError, displayFile, setDisplayFile } = useDocumentStore()
>>>>>>> 68aad3dd
  const [isScanning, setIsScanning] = useState(false)
  const [showScanPopup, setShowScanPopup] = useState(false)
  const [scanFilePath, setScanFilePath] = useState('')
  const [fileDataUrl, setFileDataUrl] = useState('')
  const [fileMimeType, setFileMimeType] = useState('')
  const [successMessage, setSuccessMessage] = useState('')

  const getFileName = (filePath: string) => {
    if (!filePath) return '';
    const parts = filePath.split(/[\/\\]/);
    return parts[parts.length - 1];
  };

  useEffect(() => {
    const loadFileDataUrl = async () => {
      if (scanFilePath) {
        try {
          const result = await window.electron.ipcRenderer.invoke('get-file-data-url', scanFilePath);
          if (result.success) {
            setFileDataUrl(result.dataUrl);
            setFileMimeType(result.mimeType);
          }
        } catch (error) {
          console.error('Error getting file data URL:', error);
        }
      }
    };
    
    loadFileDataUrl();
  }, [scanFilePath]);

<<<<<<< HEAD

=======
>>>>>>> 68aad3dd
  const handleFileChange = (e: ChangeEvent<HTMLInputElement>) => {
    const selectedFile = e.target.files ? e.target.files[0] : null

    if(selectedFile == null) {
      setFile(null)
      return
    }

    if(selectedFile.size > 5 * 1024 * 1024) {
      setFile(null)
      setError("File can not be greater than 5MBs")
      return
    }

    setFile(selectedFile);
  }

  const handleScanFile = async () => {

    try {
      setIsScanning(true)
      setError(null)
      setFileDataUrl('')
      
      const result = await window.electron.ipcRenderer.invoke('scan-document');
      
      if (result.filePath) {
        setScanFilePath(result.filePath);
        
        // Only set the file if we have valid data
        if (result.success && result.data) {
          try {
            // Convert the scanned file data to a File object
            const fileName = getFileName(result.filePath);
            const fileType = 'application/pdf';
            
            // Create a blob from the binary data
            const blob = new Blob([result.data], { type: fileType });
            
            // Create a File object from the blob
            const scannedFile = new File([blob], fileName, { type: fileType });
            
            // Set the file in the store - this will make it ready for AI processing
            setFile(scannedFile);
            console.log("File set successfully from scan:", scannedFile);
            setSuccessMessage("Document added successfully!");
            
            // Show popup briefly to let user know scanning was successful
            setShowScanPopup(true);
            // Close popup after a delay to show the document is ready
            setTimeout(() => {
              setShowScanPopup(false);
            }, 2000);
          } catch (error) {
            console.error("Error creating File object:", error);
            setError("Scan succeeded but couldn't use the document automatically.");
            setShowScanPopup(true);
          }
        } else {
          // If no data but we have a path, try to get the file data
          setShowScanPopup(true);
          
          try {
            // Try to get the file data from the main process
            const fileResult = await window.electron.ipcRenderer.invoke('get-file-data', result.filePath);
            if (fileResult.success) {
              // Create a file object from the binary data
              const fileName = getFileName(result.filePath);
              const fileType = 'application/pdf';
              
              // Create a blob from the binary data
              const blob = new Blob([fileResult.data], { type: fileType });
              
              // Create a File object from the blob
              const scannedFile = new File([blob], fileName, { type: fileType });
              
              // Set the file in the store
              setFile(scannedFile);
              console.log("File set successfully from alternate method:", scannedFile);
              setSuccessMessage("Document added successfully!");
            } else if (result.error) {
              // Show the error but still display path
              setError(result.error);
            }
          } catch (alternateError) {
            console.error("Error using alternate method:", alternateError);
            if (result.error) {
              setError(result.error);
            }
          }
        }
      } else if (result.error) {
        // No file path returned
        setError(result.error || "Failed to scan document");
        
        // Try to get the last scan path
        const lastScanInfo = await window.electron.ipcRenderer.invoke('get-last-scan-path');
        if (lastScanInfo.path && lastScanInfo.exists) {
          setScanFilePath(lastScanInfo.path);
          setShowScanPopup(true);
        }
      } else {
        // Last resort - try to get path
        const lastScanInfo = await window.electron.ipcRenderer.invoke('get-last-scan-path');
        if (lastScanInfo.path && lastScanInfo.exists) {
          setScanFilePath(lastScanInfo.path);
          setShowScanPopup(true);
        } else {
          setError("No scanned document found");
        }
      }
    } catch (error) {
      console.error("Error scanning document:", error);
      setError("Failed to scan document");
      
      // Even on error, try to get the last scan path
      try {
        const lastScanInfo = await window.electron.ipcRenderer.invoke('get-last-scan-path');
        if (lastScanInfo.path && lastScanInfo.exists) {
          setScanFilePath(lastScanInfo.path);
          setShowScanPopup(true);
        }
      } catch (e) {
        console.error("Error getting last scan path:", e);
      }
    } finally {
      setIsScanning(false)
    }
  }

  const openScanFile = async () => {
    if (scanFilePath) {
      await window.electron.ipcRenderer.invoke('open-file', scanFilePath);
    }
  }

  const openPdfInPdfJs = async () => {
    if (scanFilePath) {
      await window.electron.ipcRenderer.invoke('serve-pdf-for-preview', scanFilePath);
    }
  }

  return (
    <>
    <Card className='w-80 h-96'>
      <CardContent className='w-full h-full'>
        {file ?
          <div className='flex flex-col items-center gap-2 w-full h-full'>
            <div className='flex items-center gap-2 pb-4'>
              <CheckCircle />
              <p>This section is done!</p>
            </div>
            <Button variant="outline" onClick={() => setDisplayFile(true)}>
              <FileIcon />
              <p>{file.name}</p>
            </Button>
            <div className='flex-1'></div>
            <Button onClick={() => {
              setFile(null)
              setError(null)
            }}> Choose another file </Button>
          </div>
          :
          <div className='flex flex-col items-center gap-4 w-full h-full p-4'>
            <Input type='file' onChange={handleFileChange} />
            <div className='flex-1'></div>
            <Button 
              className='w-full flex items-center gap-2' 
              onClick={handleScanFile}
              disabled={isScanning}
            >
              <ScanIcon size={18} />
              {isScanning ? 'Scanning...' : 'Scan File'}
            </Button>
            {error && <p className="text-red-500 text-sm">{error}</p>}
            {successMessage && <p className="text-green-500 text-sm">{successMessage}</p>}
          </div>
        }
      </CardContent>
      </Card>
      
      {/* Scan Location Popup */}
      <Dialog open={showScanPopup} onOpenChange={setShowScanPopup}>
        <DialogContent className="sm:max-w-md">
          <DialogHeader>
            <DialogTitle>Document Ready for Processing</DialogTitle>
            <DialogDescription>
              Your document has been scanned and automatically added to the "Choose File" section.
            </DialogDescription>
          </DialogHeader>
          
          {/* PDF/Image Viewer */}
          <div className="w-full h-[400px] overflow-hidden rounded-md border bg-muted flex items-center justify-center">
            {fileDataUrl ? (
              fileMimeType === 'application/pdf' ? (
                // PDF Viewer - simplified approach
                <div className="flex flex-col items-center justify-center gap-4">
                  <FileIcon className="h-20 w-20 text-muted-foreground" />
                  <p className="text-lg font-medium">PDF Document</p>
                  <p className="text-sm text-muted-foreground mb-2">
                    {getFileName(scanFilePath)}
                  </p>
                  <div className="flex flex-col gap-2 w-48">
                    <Button 
                      variant="default" 
                      onClick={async () => {
                        // Close this dialog
                        setShowScanPopup(false);
                        
                        // Set the file as the selected file
                        if (scanFilePath) {
                          try {
                            // Get file data directly from the main process
                            const fileResult = await window.electron.ipcRenderer.invoke('get-file-data', scanFilePath);
                            
                            if (fileResult.success) {
                              // Create a file object from the binary data
                              const fileName = getFileName(scanFilePath);
                              const fileType = 'application/pdf';
                              
                              // Create a blob from the binary data
                              const blob = new Blob([fileResult.data], { type: fileType });
                              
                              // Create a File object from the blob
                              const scannedFile = new File([blob], fileName, { type: fileType });
                              
                              // Set the file in the store
                              setFile(scannedFile);
                              console.log("File set successfully:", scannedFile);
                              setSuccessMessage("Document added successfully!");
                            } else {
                              console.error("Failed to get file data:", fileResult.error);
                              setError("Failed to use document. Please try again.");
                            }
                          } catch (error) {
                            console.error('Error creating File object:', error);
                            setError("Failed to use document. Please try again.");
                          }
                        }
                      }}
                      className="w-full"
                    >
                      Use This Document
                    </Button>
                    <Button 
                      variant="outline" 
                      onClick={openPdfInPdfJs}
                      className="w-full"
                    >
                      View PDF
                    </Button>
                    <Button 
                      variant="outline" 
                      onClick={openScanFile}
                      className="w-full"
                    >
                      Open in Default App
                    </Button>
                  </div>
                </div>
              ) : fileMimeType.startsWith('image/') ? (
                // Image Viewer
                <img
                  src={fileDataUrl}
                  alt="Scanned Document"
                  className="max-w-full max-h-full object-contain"
                />
              ) : (
                // Unsupported file type
                <div className="flex flex-col items-center justify-center">
                  <FileIcon className="h-16 w-16 text-muted-foreground mb-4" />
                  <p>Preview not available for this file type</p>
                  <Button 
                    variant="outline" 
                    size="sm" 
                    className="mt-2"
                    onClick={openScanFile}
                  >
                    <ExternalLinkIcon className="mr-2 h-4 w-4" />
                    Open File
                  </Button>
                </div>
              )
            ) : (
              // Loading or no file
              <div className="flex items-center justify-center">
                <p>Loading document...</p>
              </div>
            )}
          </div>
          
          <DialogFooter className="sm:justify-end flex-row">
            <DialogClose asChild>
              <Button type="button" size="sm">Close</Button>
            </DialogClose>
          </DialogFooter>
        </DialogContent>
      </Dialog>
    </>
  )
}

export default DocumentInput<|MERGE_RESOLUTION|>--- conflicted
+++ resolved
@@ -15,12 +15,7 @@
 } from './ui/dialog'
 
 const DocumentInput = () => {
-<<<<<<< HEAD
-
-  const { file, setFile, error, setError } = useDocumentStore()
-=======
   const { file, setFile, error, setError, displayFile, setDisplayFile } = useDocumentStore()
->>>>>>> 68aad3dd
   const [isScanning, setIsScanning] = useState(false)
   const [showScanPopup, setShowScanPopup] = useState(false)
   const [scanFilePath, setScanFilePath] = useState('')
@@ -52,10 +47,6 @@
     loadFileDataUrl();
   }, [scanFilePath]);
 
-<<<<<<< HEAD
-
-=======
->>>>>>> 68aad3dd
   const handleFileChange = (e: ChangeEvent<HTMLInputElement>) => {
     const selectedFile = e.target.files ? e.target.files[0] : null
 
